--- conflicted
+++ resolved
@@ -1,7 +1,3 @@
-<<<<<<< HEAD
-__version__ = "0.1.10"
+__version__ = "0.1.11"
 from .config import config, get_config_path, ConfigManager
-from .logger import logger
-=======
-__version__ = "0.1.11"
->>>>>>> 84d80a1f
+from .logger import logger